\name{snpgdsDiss}
\alias{snpgdsDiss}
\title{
    Individual dissimilarity analysis
}
\description{
    Calculate the individual dissimilarities for each pair of individuals.
}
\usage{
snpgdsDiss(gdsobj, sample.id=NULL, snp.id=NULL, autosome.only=TRUE,
    remove.monosnp=TRUE, maf=NaN, missing.rate=NaN, num.thread=1, verbose=TRUE)
}
\arguments{
    \item{gdsobj}{an object of class \code{\link{SNPGDSFileClass}},
        a SNP GDS file}
    \item{sample.id}{a vector of sample id specifying selected samples;
        if NULL, all samples are used}
    \item{snp.id}{a vector of snp id specifying selected SNPs;
        if NULL, all SNPs are used}
    \item{autosome.only}{if \code{TRUE}, use autosomal SNPs only; if it is a
        numeric or character value, keep SNPs according to the specified
        chromosome}
    \item{remove.monosnp}{if TRUE, remove monomorphic SNPs}
    \item{maf}{to use the SNPs with ">= maf" only; if NaN, no MAF threshold}
    \item{missing.rate}{to use the SNPs with "<= missing.rate" only;
        if NaN, no missing threshold}
    \item{num.thread}{the number of (CPU) cores used; if \code{NA}, detect
        the number of cores automatically}
    \item{verbose}{if TRUE, show information}
}
\details{
    The minor allele frequency and missing rate for each SNP passed in
\code{snp.id} are calculated over all the samples in \code{sample.id}.

<<<<<<< HEAD
    The individual dissimilarity is defined as 1 - beta_ij (see Weir & Goudet 2017).
=======
    \code{snpgdsDiss()} returns \code{1 - beta_ij} which is formally described in
Weir&Goudet (2017).
>>>>>>> 917ae6e6
}
\value{
    Return a class "snpgdsDissClass":
    \item{sample.id}{the sample ids used in the analysis}
    \item{snp.id}{the SNP ids used in the analysis}
    \item{diss}{a matrix of individual dissimilarity}
}

\references{
    Zheng, Xiuwen. 2013. Statistical Prediction of HLA Alleles and
Relatedness Analysis in Genome-Wide Association Studies. PhD dissertation,
the department of Biostatistics, University of Washington.

    Weir BS, Zheng X. SNPs and SNVs in Forensic Science. 2015.
Forensic Science International: Genetics Supplement Series.

    Weir BS, Goudet J. A Unified Characterization of Population Structure and
Relatedness. Genetics. 2017 Aug;206(4):2085-2103. doi: 10.1534/genetics.116.198424.
}
\author{Xiuwen Zheng}
\seealso{
    \code{\link{snpgdsHCluster}}
}

\examples{
# open an example dataset (HapMap)
genofile <- snpgdsOpen(snpgdsExampleFileName())

pop.group <- as.factor(read.gdsn(index.gdsn(
    genofile, "sample.annot/pop.group")))
pop.level <- levels(pop.group)

diss <- snpgdsDiss(genofile)
hc <- snpgdsHCluster(diss)

# close the genotype file
snpgdsClose(genofile)


# split
set.seed(100)
rv <- snpgdsCutTree(hc, label.H=TRUE, label.Z=TRUE)

# draw dendrogram
snpgdsDrawTree(rv, main="HapMap Phase II",
    edgePar=list(col=rgb(0.5,0.5,0.5, 0.75), t.col="black"))
}

\keyword{GDS}
\keyword{GWAS}<|MERGE_RESOLUTION|>--- conflicted
+++ resolved
@@ -32,12 +32,8 @@
     The minor allele frequency and missing rate for each SNP passed in
 \code{snp.id} are calculated over all the samples in \code{sample.id}.
 
-<<<<<<< HEAD
-    The individual dissimilarity is defined as 1 - beta_ij (see Weir & Goudet 2017).
-=======
     \code{snpgdsDiss()} returns \code{1 - beta_ij} which is formally described in
 Weir&Goudet (2017).
->>>>>>> 917ae6e6
 }
 \value{
     Return a class "snpgdsDissClass":
