--- conflicted
+++ resolved
@@ -1,6 +1,9 @@
-<<<<<<< HEAD
-CHANGES IN VERSION 1.17.1-1.17.3
-=======
+CHANGES IN VERSION 1.21.1
+-------------------------
+
+    o `snpgdsGRM()` saves lower triangular GRM matrix to a GDS file
+
+
 CHANGES IN VERSION 1.20.1
 -------------------------
 
@@ -24,13 +27,10 @@
 
 
 CHANGES IN VERSION 1.18.0
->>>>>>> 917ae6e6
 -------------------------
 
     o `snpgdsBED2GDS()` allows a single file name without the extended file
       names (.bed, .fam, .bim)
-
-    o `snpgdsGRM()` saves lower triangular GRM matrix to a GDS file
 
 
 CHANGES IN VERSION 1.16.0
